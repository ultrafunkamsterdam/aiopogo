--- conflicted
+++ resolved
@@ -197,22 +197,10 @@
         request.status_code = 2
 
         request.request_id = self.get_rpc_id()
-<<<<<<< HEAD
-        request.accuracy = random.choice((5, 5, 5, 5, 5, 5, 5, 5, 5, 10, 10, 10, 30, 30, 50, 65, random.uniform(66,80)))
-
-        if player_position:
-            if player_position[2] == None:
-                request.latitude, request.longitude, _ = player_position
-            else:
-                request.latitude, request.longitude, request.altitude = player_position
-        if not request.altitude:
-            request.altitude = random.choice((5, 5, 5, 5, 10, 10, 10, 30, 30, 50, 65, random.uniform(66,80)))
-=======
-        request.accuracy = random.choice((5, 5, 5, 5, 10, 10, 10, 30, 30, 50, 65, random.uniform(66,80)))
+        request.accuracy = random.choice((5, 5, 5, 5, 5, 5, 5, 5, 5, 10, 10, 10, 30, 30, 50, 65, random.uniform(66, 80)))
 
         if player_position:
             request.latitude, request.longitude, altitude = player_position
->>>>>>> c239ccfc
 
         # generate sub requests before Signature generation
         request = self._build_sub_requests(request, subrequests)
@@ -239,18 +227,12 @@
             if sig.timestamp_ms_since_start < 5000:
                 sig.timestamp_ms_since_start = random.randint(5000, 8000)
 
-<<<<<<< HEAD
-            self._hash_engine.hash(sig.timestamp, request.latitude, request.longitude, request.altitude, ticket_serialized, sig.session_hash, request.requests)
+            if not altitude:
+                altitude = random.triangular(300, 400, 350)
+
+            self._hash_engine.hash(sig.timestamp, request.latitude, request.longitude, altitude, ticket_serialized, sig.session_hash, request.requests)
             sig.location_hash_by_token_seed = self._hash_engine.get_location_auth_hash()
             sig.location_hash = self._hash_engine.get_location_hash()
-=======
-            if not altitude:
-                altitude = random.triangular(300, 400, 350)
-
-            self._hash_engine.hash(sig.timestamp, request.latitude, request.longitude, altitude, ticket_serialized, sig.session_hash, request.requests)
-            sig.location_hash1 = self._hash_engine.get_location_auth_hash()
-            sig.location_hash2 = self._hash_engine.get_location_hash()
->>>>>>> c239ccfc
             for req_hash in self._hash_engine.get_request_hashes():
                 sig.request_hash.append(ctypes.c_uint64(req_hash).value)
 
@@ -284,7 +266,6 @@
                 if request.accuracy > 10:
                     loc.vertical_accuracy = random.choice((24, 32, 48, 48, 64, 64, 96, 128))
                 else:
-<<<<<<< HEAD
                     loc.vertical_accuracy = random.choice((3, 4, 6, 6, 6, 6, 8, 12, 24))
                 loc.horizontal_accuracy = request.accuracy
 
@@ -302,25 +283,6 @@
             sen.rotation_rate_y = random.triangular(-4.7, 4.3, 0)
             sen.rotation_rate_z = random.triangular(-4.7, 6.5, 0)
             sen.gravity_x = random.triangular(-1, 1, 0)
-=======
-                    loc.vertical_accuracy = random.choice((3, 4, 6, 6, 8, 12, 24))
-                loc.horizontal_accuracy = request.accuracy
-
-            sen.linear_acceleration_x = random.triangular(-3, 1, 0)
-            sen.linear_acceleration_y = random.triangular(-2, 3, 0)
-            sen.linear_acceleration_z = random.triangular(-4, 2, 0)
-            sen.magnetic_field_x = random.triangular(-50, 50, 0)
-            sen.magnetic_field_y = random.triangular(-60, 50, -5)
-            sen.magnetic_field_z = random.triangular(-60, 40, -30)
-            sen.magnetic_field_accuracy = random.choice((-1, 1, 1, 2, 2, 2, 2))
-            sen.attitude_pitch = random.triangular(-1.5, 1.5, 0.2)
-            sen.attitude_yaw = random.uniform(-3, 3)
-            sen.attitude_roll = random.triangular(-2.8, 2.5, 0.25)
-            sen.rotation_rate_x = random.triangular(-6, 4, 0)
-            sen.rotation_rate_y = random.triangular(-5.5, 5, 0)
-            sen.rotation_rate_z = random.triangular(-5, 3, 0)
-            sen.gravity_x = random.triangular(-1, 1, 0.15)
->>>>>>> c239ccfc
             sen.gravity_y = random.triangular(-1, 1, -.2)
             sen.gravity_z = random.triangular(-1, .7, -0.7)
             sen.status = 3
