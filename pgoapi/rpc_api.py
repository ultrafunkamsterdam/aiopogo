"""
pgoapi - Pokemon Go API
Copyright (c) 2016 tjado <https://github.com/tejado>

Permission is hereby granted, free of charge, to any person obtaining a copy
of this software and associated documentation files (the "Software"), to deal
in the Software without restriction, including without limitation the rights
to use, copy, modify, merge, publish, distribute, sublicense, and/or sell
copies of the Software, and to permit persons to whom the Software is
furnished to do so, subject to the following conditions:

The above copyright notice and this permission notice shall be included in all
copies or substantial portions of the Software.

THE SOFTWARE IS PROVIDED "AS IS", WITHOUT WARRANTY OF ANY KIND,
EXPRESS OR IMPLIED, INCLUDING BUT NOT LIMITED TO THE WARRANTIES OF
MERCHANTABILITY, FITNESS FOR A PARTICULAR PURPOSE AND NONINFRINGEMENT.
IN NO EVENT SHALL THE AUTHORS OR COPYRIGHT HOLDERS BE LIABLE FOR ANY CLAIM,
DAMAGES OR OTHER LIABILITY, WHETHER IN AN ACTION OF CONTRACT, TORT OR
OTHERWISE, ARISING FROM, OUT OF OR IN CONNECTION WITH THE SOFTWARE OR THE USE
OR OTHER DEALINGS IN THE SOFTWARE.

Author: tjado <https://github.com/tejado>
"""

from __future__ import absolute_import

import os
import re
import time
import base64
import random
import logging
import requests
import subprocess
import six
import ctypes
import binascii

from google.protobuf import message

from importlib import import_module

from pgoapi.protobuf_to_dict import protobuf_to_dict
from pgoapi.exceptions import NotLoggedInException, ServerBusyOrOfflineException, ServerSideRequestThrottlingException, ServerSideAccessForbiddenException, UnexpectedResponseException, AuthTokenExpiredException, ServerApiEndpointRedirectException
<<<<<<< HEAD
from pgoapi.utilities import to_camel_case, get_time, get_format_time_diff, HashGenerator
=======
from pgoapi.utilities import to_camel_case, get_time, get_format_time_diff, Rand48, long_to_bytes, f2i
from pgoapi.hash_library import HashLibrary
from pgoapi.hash_engine import HashEngine
from pgoapi.hash_server import HashServer
>>>>>>> bda461df

from . import protos
from pogoprotos.networking.envelopes.request_envelope_pb2 import RequestEnvelope
from pogoprotos.networking.envelopes.response_envelope_pb2 import ResponseEnvelope
from pogoprotos.networking.requests.request_type_pb2 import RequestType
from pogoprotos.networking.envelopes.signal_log_pb2 import SignalLog
from pogoprotos.networking.platform.requests.send_encrypted_signature_request_pb2 import SendEncryptedSignatureRequest


class RpcApi:

    RPC_ID = 0
    START_TIME = 0

    def __init__(self, auth_provider, device_info):

        self.log = logging.getLogger(__name__)

        self._auth_provider = auth_provider

        # mystical unknown6 - resolved by PokemonGoDev
        self._signature_gen = False
        self._signature_lib = None
        self._hash_engine = None
        self._api_version = "0.45"

        if RpcApi.START_TIME == 0:
            RpcApi.START_TIME = get_time(ms=True)

        # data fields for SignalAgglom
        self.session_hash = os.urandom(16)
        self.token2 = random.randint(1, 59)
        self.course = random.uniform(0, 360)

        self.device_info = device_info

    def activate_signature(self, signature_lib_path):
        try:
            self._signature_gen = True
            self._signature_lib = ctypes.cdll.LoadLibrary(signature_lib_path)
        except:
            raise

<<<<<<< HEAD
    def get_request_id(self):
        if RpcApi.RPC_ID == 0:  #Startup
            RpcApi.RPC_ID = 1
            if (self.device_info and
                    self.device_info.get('brand','Apple') != 'Apple'):
                rand = 0x53B77E48
=======
    def activate_hash_library(self, hash_lib_path):
        self._hash_engine = HashLibrary(hash_lib_path)

    def activate_hash_server(self, auth_token):
        self._hash_engine = HashServer(auth_token)

    def set_api_version(self, api_version):
        self._api_version = api_version

    def get_rpc_id(self):
        if RpcApi.RPC_ID==0 :  #Startup
            RpcApi.RPC_ID=1
            if self.device_info is not None  and  \
               self.device_info.get('device_brand','Apple')!='Apple':
                rand=0x53B77E48
>>>>>>> bda461df
            else:
                rand = 0x000041A7
        else:
            rand = random.randint(0, 2**31)
        RpcApi.RPC_ID += 1
        request_id = ((rand | ((RpcApi.RPC_ID & 0xFFFFFFFF) >> 31)) << 32) | RpcApi.RPC_ID
        self.log.debug("Incremented RPC Request ID: %s", request_id)

        return request_id

    def decode_raw(self, raw):
        output = error = None
        try:
            process = subprocess.Popen(['protoc', '--decode_raw'], stdin=subprocess.PIPE, stdout=subprocess.PIPE, stderr=subprocess.PIPE, close_fds=True)
            output, error = process.communicate(raw)
        except:
            output = "Couldn't find protoc in your environment OR other issue..."

        return output

    def get_class(self, cls):
        module_, class_ = cls.rsplit('.', 1)
        class_ = getattr(import_module(module_), to_camel_case(class_))
        return class_

    def _make_rpc(self, endpoint, request_proto_plain):
        self.log.debug('Execution of RPC')

        request_proto_serialized = request_proto_plain.SerializeToString()
        try:
            http_response = self._session.post(endpoint, data=request_proto_serialized, timeout=30)
        except (requests.exceptions.Timeout, requests.exceptions.ConnectionError) as e:
            raise ServerBusyOrOfflineException(e)

        return http_response

    def request(self, endpoint, subrequests, player_position):

        if not self._auth_provider or self._auth_provider.is_login() is False:
            raise NotLoggedInException()

        request_proto = self._build_main_request(subrequests, player_position)
        response = self._make_rpc(endpoint, request_proto)

        response_dict = self._parse_main_response(response, subrequests)

        self.check_authentication(response_dict)

        # some response validations
        if isinstance(response_dict, dict):
            status_code = response_dict.get('status_code', None)
            if status_code == 102:
                raise AuthTokenExpiredException()
            elif status_code == 52:
                raise ServerSideRequestThrottlingException("Request throttled by server... slow down man")
            elif status_code == 53:
                api_url = response_dict.get('api_url', None)
                if api_url is not None:
                    exception = ServerApiEndpointRedirectException()
                    exception.set_redirected_endpoint(api_url)
                    raise exception
                else:
                    raise UnexpectedResponseException()

        return response_dict

    def check_authentication(self, response_dict):
        if isinstance(response_dict, dict) and ('auth_ticket' in response_dict) and \
           ('expire_timestamp_ms' in response_dict['auth_ticket']) and \
           (self._auth_provider.is_new_ticket(response_dict['auth_ticket']['expire_timestamp_ms'])):

            had_ticket = self._auth_provider.has_ticket()

            auth_ticket = response_dict['auth_ticket']
            self._auth_provider.set_ticket(
                [auth_ticket['expire_timestamp_ms'], base64.standard_b64decode(auth_ticket['start']), base64.standard_b64decode(auth_ticket['end'])])

            now_ms = get_time(ms=True)
            h, m, s = get_format_time_diff(now_ms, auth_ticket['expire_timestamp_ms'], True)

            if had_ticket:
                self.log.debug('Replacing old Session Ticket with new one valid for %02d:%02d:%02d hours (%s < %s)', h, m, s, now_ms, auth_ticket['expire_timestamp_ms'])
            else:
                self.log.debug('Received Session Ticket valid for %02d:%02d:%02d hours (%s < %s)', h, m, s, now_ms, auth_ticket['expire_timestamp_ms'])

    def _build_main_request(self, subrequests, player_position=None):
        self.log.debug('Generating main RPC request...')

        request = RequestEnvelope()
        request.status_code = 2
<<<<<<< HEAD
        request.request_id = self.get_request_id()
        request.accuracy = random.choice((5, 5, 5, 5, 5, 5, 5, 5, 5, 10, 10, 10, 30, 30, 50, 65, random.uniform(66,80)))
=======
        request.request_id = self.get_rpc_id()
>>>>>>> bda461df

        if player_position:
            if player_position[2] == None:
                request.latitude, request.longitude, _ = player_position
            else:
                request.latitude, request.longitude, request.altitude = player_position
        if not request.altitude or request.altitude == 0:
            request.altitude = random.choice((5, 5, 5, 5, 10, 10, 10, 30, 30, 50, 65, random.uniform(66,80)))

        # generate sub requests before Signature generation
        request = self._build_sub_requests(request, subrequests)

        ticket = self._auth_provider.get_ticket()
        if ticket:
            self.log.debug('Found Session Ticket - using this instead of oauth token')
            request.auth_ticket.expire_timestamp_ms, request.auth_ticket.start, request.auth_ticket.end = ticket
            ticket_serialized = request.auth_ticket.SerializeToString()

        else:
            self.log.debug('No Session Ticket found - using OAUTH Access Token')
            request.auth_info.provider = self._auth_provider.get_name()
            request.auth_info.token.contents = self._auth_provider.get_access_token()
            request.auth_info.token.unknown2 = self.token2
            ticket_serialized = request.auth_info.SerializeToString()  # Sig uses this when no auth_ticket available

        if self._signature_gen:
            sig = SignalLog()

<<<<<<< HEAD
            sig.location_hash_by_token_seed = self._hash_engine.generate_location_hash_by_seed(ticket_serialized, request.latitude, request.longitude, request.accuracy)
            sig.location_hash = self._hash_engine.generate_location_hash(request.latitude, request.longitude, request.accuracy)

            for req in request.requests:
                hash = self._hash_engine.generate_request_hash(ticket_serialized, req.SerializeToString())
                sig.request_hashes.append(hash)

            sig.field22 = self.session_hash
            sig.epoch_timestamp_ms = get_time(ms=True)
            sig.timestamp_ms_since_start = get_time(ms=True) - RpcApi.START_TIME
            if sig.timestamp_ms_since_start < 5000:
                sig.timestamp_ms_since_start = random.randint(5000, 8000)

            loc = sig.location_updates.add()
            sen = sig.sensor_updates.add()
=======
            sig.session_hash = self.session_hash
            sig.timestamp = get_time(ms=True)
            sig.timestamp_since_start = get_time(ms=True) - RpcApi.START_TIME
            if sig.timestamp_since_start < 5000:
                sig.timestamp_since_start = random.randint(5000, 8000)

            self._hash_engine.hash(sig.timestamp, request.latitude, request.longitude, request.altitude, ticket_serialized, sig.session_hash, request.requests)
            sig.location_hash1 = self._hash_engine.get_location_auth_hash()
            sig.location_hash2 = self._hash_engine.get_location_hash()
            for req_hash in self._hash_engine.get_request_hashes():
                sig.request_hash.append(ctypes.c_uint64(req_hash).value)

            loc = sig.location_fix.add()
            sen = sig.sensor_info.add()
>>>>>>> bda461df

            sen.timestamp = random.randint(sig.timestamp_ms_since_start - 5000, sig.timestamp_ms_since_start - 100)
            loc.timestamp_ms = random.randint(sig.timestamp_ms_since_start - 30000, sig.timestamp_ms_since_start - 1000)

            loc.name = 'fused'
            loc.latitude = request.latitude
            loc.longitude = request.longitude

            loc.altitude = request.altitude

            if random.random() > .95:
                # no reading for roughly 1 in 20 updates
                loc.device_course = -1
                loc.device_speed = -1
            else:
                self.course = random.triangular(0, 360, self.course)
                loc.device_course = self.course
                loc.device_speed = random.triangular(0.2, 4.25, 1)

            loc.provider_status = 3
            loc.location_type = 1
            if request.altitude >= 65:
                loc.vertical_accuracy = random.triangular(35, 100, 65)
                loc.horizontal_accuracy = random.choice((request.altitude, 65, 65, random.uniform(66, 80), 200))
            else:
                if request.altitude > 10:
                    loc.vertical_accuracy = random.choice((24, 32, 48, 48, 64, 64, 96, 128))
                else:
<<<<<<< HEAD
                    loc.vertical_accuracy = random.choice((3, 4, 6, 6, 6, 6, 8, 12, 24))
                loc.horizontal_accuracy = request.accuracy
=======
                    loc.vertical_accuracy = random.choice((3, 4, 6, 6, 8, 12, 24))
                loc.horizontal_accuracy = request.altitude
>>>>>>> bda461df

            sen.acceleration_x = random.triangular(-1.7, 1.2, 0)
            sen.acceleration_y = random.triangular(-1.4, 1.9, 0)
            sen.acceleration_z = random.triangular(-1.4, .9, 0)
            sen.magnetic_field_x = random.triangular(-54, 50, 0)
            sen.magnetic_field_y = random.triangular(-51, 57, -4.8)
            sen.magnetic_field_z = random.triangular(-56, 43, -30)
            sen.magnetic_field_accuracy = random.choice((-1, 1, 2, 2, 2, 2, 2, 2, 2, 2, 2, 2, 2, 2))
            sen.attitude_pitch = random.triangular(-1.5, 1.5, 0.4)
            sen.attitude_yaw = random.triangular(-3.1, 3.1, .198)
            sen.attitude_roll = random.triangular(-2.8, 3.04, 0)
            sen.rotation_rate_x = random.triangular(-4.7, 3.9, 0)
            sen.rotation_rate_y = random.triangular(-4.7, 4.3, 0)
            sen.rotation_rate_z = random.triangular(-4.7, 6.5, 0)
            sen.gravity_x = random.triangular(-1, 1, 0)
            sen.gravity_y = random.triangular(-1, 1, -.2)
            sen.gravity_z = random.triangular(-1, .7, -0.7)
            sen.status = 3

<<<<<<< HEAD
            sig.version_hash = -1553869577012279119
=======
            if self._api_version == "0_45":
                sig.unknown25 = -1553869577012279119
            elif self._api_version == "0_51":
                sig.unknown25 = -8832040574896607694
>>>>>>> bda461df

            if self.device_info:
                for key in self.device_info:
                    setattr(sig.device_info, key, self.device_info[key])
                if self.device_info.get('brand', 'Apple') == 'Apple':
                    sig.ios_device_info.bool5 = True

            signature_proto = sig.SerializeToString()

            sig_request = SendEncryptedSignatureRequest()
            sig_request.encrypted_signature = self._generate_signature(signature_proto, sig.timestamp_ms_since_start)
            plat = request.platform_requests.add()
            plat.type = 6
            plat.request_message = sig_request.SerializeToString()

        request.ms_since_last_locationfix = int(random.triangular(300, 30000, 10000))

        self.log.debug('Generated protobuf request: \n\r%s', request)

        return request

    def _generate_signature(self, signature_plain, timestamp):
        self._signature_lib.argtypes = [ctypes.c_char_p, ctypes.c_size_t, ctypes.c_char_p, ctypes.POINTER(ctypes.POINTER(ctypes.c_ubyte))]
        self._signature_lib.restype = ctypes.c_int
        rounded_size = len(signature_plain) + (256 - (len(signature_plain) % 256))
        total_size = rounded_size + 5
        output = ctypes.POINTER(ctypes.c_ubyte * total_size)()
        output_size = self._signature_lib.encrypt(signature_plain, len(signature_plain), timestamp, ctypes.byref(output))
        signature = b''.join(list(map(lambda x: six.int2byte(x), output.contents)))
        return signature

    def _build_sub_requests(self, mainrequest, subrequest_list):
        self.log.debug('Generating sub RPC requests...')

        for entry in subrequest_list:
            if isinstance(entry, dict):

                entry_id = list(entry.items())[0][0]
                entry_content = entry[entry_id]

                entry_name = RequestType.Name(entry_id)

                proto_name = entry_name.lower() + '_message'
                proto_classname = 'pogoprotos.networking.requests.messages.' + proto_name + '_pb2.' + proto_name
                subrequest_extension = self.get_class(proto_classname)()

                self.log.debug("Subrequest class: %s", proto_classname)

                for (key, value) in entry_content.items():
                    if isinstance(value, list):
                        self.log.debug("Found list: %s - trying as repeated", key)
                        for i in value:
                            try:
                                self.log.debug("%s -> %s", key, i)
                                r = getattr(subrequest_extension, key)
                                r.append(i)
                            except Exception as e:
                                self.log.warning('Argument %s with value %s unknown inside %s (Exception: %s)', key, i, proto_name, e)
                    elif isinstance(value, dict):
                        for k in value.keys():
                            try:
                                r = getattr(subrequest_extension, key)
                                setattr(r, k, value[k])
                            except Exception as e:
                                self.log.warning('Argument %s with value %s unknown inside %s (Exception: %s)', key, str(value), proto_name, e)
                    else:
                        try:
                            setattr(subrequest_extension, key, value)
                        except Exception as e:
                            try:
                                self.log.debug("%s -> %s", key, value)
                                r = getattr(subrequest_extension, key)
                                r.append(value)
                            except Exception as e:
                                self.log.warning('Argument %s with value %s unknown inside %s (Exception: %s)', key, value, proto_name, e)

                subrequest = mainrequest.requests.add()
                subrequest.request_type = entry_id
                subrequest.request_message = subrequest_extension.SerializeToString()

            elif isinstance(entry, int):
                subrequest = mainrequest.requests.add()
                subrequest.request_type = entry
            else:
                raise Exception('Unknown value in request list')

        return mainrequest

    def _parse_main_response(self, response_raw, subrequests):
        self.log.debug('Parsing main RPC response...')

        if response_raw.status_code == 403:
            raise ServerSideAccessForbiddenException("Seems your IP Address is banned or something else went badly wrong...")
        elif response_raw.status_code == 502:
            raise ServerBusyOrOfflineException("502: Bad Gateway")
        elif response_raw.status_code != 200:
            error = 'Unexpected HTTP server response - needs 200 got {}'.format(response_raw.status_code)
            self.log.warning(error)
            self.log.debug('HTTP output: \n%s', response_raw.content.decode('utf-8'))
            raise UnexpectedResponseException(error)

        if response_raw.content is None:
            self.log.warning('Empty server response!')
            return False

        response_proto = ResponseEnvelope()
        try:
            response_proto.ParseFromString(response_raw.content)
        except message.DecodeError as e:
            self.log.warning('Could not parse response: %s', e)
            return False

        self.log.debug('Protobuf structure of rpc response:\n\r%s', response_proto)
        try:
            self.log.debug('Decode raw over protoc (protoc has to be in your PATH):\n\r%s', self.decode_raw(response_raw.content).decode('utf-8'))
        except:
            self.log.debug('Error during protoc parsing - ignored.')

        response_proto_dict = protobuf_to_dict(response_proto)
        response_proto_dict = self._parse_sub_responses(response_proto, subrequests, response_proto_dict)

        return response_proto_dict

    def _parse_sub_responses(self, response_proto, subrequests_list, response_proto_dict):
        self.log.debug('Parsing sub RPC responses...')
        response_proto_dict['responses'] = {}

        if response_proto_dict.get('status_code', 1) == 53:
            exception = ServerApiEndpointRedirectException()
            exception.set_redirected_endpoint(response_proto_dict['api_url'])
            raise exception

        if 'returns' in response_proto_dict:
            del response_proto_dict['returns']

        list_len = len(subrequests_list)-1
        i = 0
        for subresponse in response_proto.returns:
            if i > list_len:
                self.log.info("Error - something strange happend...")

            request_entry = subrequests_list[i]
            if isinstance(request_entry, int):
                entry_id = request_entry
            else:
                entry_id = list(request_entry.items())[0][0]

            entry_name = RequestType.Name(entry_id)
            proto_name = entry_name.lower() + '_response'
            proto_classname = 'pogoprotos.networking.responses.' + proto_name + '_pb2.' + proto_name

            self.log.debug("Parsing class: %s", proto_classname)

            subresponse_return = None
            try:
                subresponse_extension = self.get_class(proto_classname)()
            except Exception as e:
                subresponse_extension = None
                error = 'Protobuf definition for {} not found'.format(proto_classname)
                subresponse_return = error
                self.log.debug(error)

            if subresponse_extension:
                try:
                    subresponse_extension.ParseFromString(subresponse)
                    subresponse_return = protobuf_to_dict(subresponse_extension)
                except:
                    error = "Protobuf definition for {} seems not to match".format(proto_classname)
                    subresponse_return = error
                    self.log.debug(error)

            response_proto_dict['responses'][entry_name] = subresponse_return
            i += 1

        return response_proto_dict<|MERGE_RESOLUTION|>--- conflicted
+++ resolved
@@ -43,14 +43,10 @@
 
 from pgoapi.protobuf_to_dict import protobuf_to_dict
 from pgoapi.exceptions import NotLoggedInException, ServerBusyOrOfflineException, ServerSideRequestThrottlingException, ServerSideAccessForbiddenException, UnexpectedResponseException, AuthTokenExpiredException, ServerApiEndpointRedirectException
-<<<<<<< HEAD
-from pgoapi.utilities import to_camel_case, get_time, get_format_time_diff, HashGenerator
-=======
 from pgoapi.utilities import to_camel_case, get_time, get_format_time_diff, Rand48, long_to_bytes, f2i
 from pgoapi.hash_library import HashLibrary
 from pgoapi.hash_engine import HashEngine
 from pgoapi.hash_server import HashServer
->>>>>>> bda461df
 
 from . import protos
 from pogoprotos.networking.envelopes.request_envelope_pb2 import RequestEnvelope
@@ -94,14 +90,6 @@
         except:
             raise
 
-<<<<<<< HEAD
-    def get_request_id(self):
-        if RpcApi.RPC_ID == 0:  #Startup
-            RpcApi.RPC_ID = 1
-            if (self.device_info and
-                    self.device_info.get('brand','Apple') != 'Apple'):
-                rand = 0x53B77E48
-=======
     def activate_hash_library(self, hash_lib_path):
         self._hash_engine = HashLibrary(hash_lib_path)
 
@@ -114,10 +102,9 @@
     def get_rpc_id(self):
         if RpcApi.RPC_ID==0 :  #Startup
             RpcApi.RPC_ID=1
-            if self.device_info is not None  and  \
-               self.device_info.get('device_brand','Apple')!='Apple':
-                rand=0x53B77E48
->>>>>>> bda461df
+            if (self.device_info and
+                    self.device_info.get('brand', 'Apple') != 'Apple':
+                rand = 0x53B77E48
             else:
                 rand = 0x000041A7
         else:
@@ -208,19 +195,16 @@
 
         request = RequestEnvelope()
         request.status_code = 2
-<<<<<<< HEAD
-        request.request_id = self.get_request_id()
+
+        request.request_id = self.get_rpc_id()
         request.accuracy = random.choice((5, 5, 5, 5, 5, 5, 5, 5, 5, 10, 10, 10, 30, 30, 50, 65, random.uniform(66,80)))
-=======
-        request.request_id = self.get_rpc_id()
->>>>>>> bda461df
 
         if player_position:
             if player_position[2] == None:
                 request.latitude, request.longitude, _ = player_position
             else:
                 request.latitude, request.longitude, request.altitude = player_position
-        if not request.altitude or request.altitude == 0:
+        if not request.altitude:
             request.altitude = random.choice((5, 5, 5, 5, 10, 10, 10, 30, 30, 50, 65, random.uniform(66,80)))
 
         # generate sub requests before Signature generation
@@ -242,38 +226,20 @@
         if self._signature_gen:
             sig = SignalLog()
 
-<<<<<<< HEAD
-            sig.location_hash_by_token_seed = self._hash_engine.generate_location_hash_by_seed(ticket_serialized, request.latitude, request.longitude, request.accuracy)
-            sig.location_hash = self._hash_engine.generate_location_hash(request.latitude, request.longitude, request.accuracy)
-
-            for req in request.requests:
-                hash = self._hash_engine.generate_request_hash(ticket_serialized, req.SerializeToString())
-                sig.request_hashes.append(hash)
-
             sig.field22 = self.session_hash
             sig.epoch_timestamp_ms = get_time(ms=True)
             sig.timestamp_ms_since_start = get_time(ms=True) - RpcApi.START_TIME
             if sig.timestamp_ms_since_start < 5000:
                 sig.timestamp_ms_since_start = random.randint(5000, 8000)
 
-            loc = sig.location_updates.add()
-            sen = sig.sensor_updates.add()
-=======
-            sig.session_hash = self.session_hash
-            sig.timestamp = get_time(ms=True)
-            sig.timestamp_since_start = get_time(ms=True) - RpcApi.START_TIME
-            if sig.timestamp_since_start < 5000:
-                sig.timestamp_since_start = random.randint(5000, 8000)
-
             self._hash_engine.hash(sig.timestamp, request.latitude, request.longitude, request.altitude, ticket_serialized, sig.session_hash, request.requests)
-            sig.location_hash1 = self._hash_engine.get_location_auth_hash()
-            sig.location_hash2 = self._hash_engine.get_location_hash()
+            sig.location_hash_by_token_seed = self._hash_engine.get_location_auth_hash()
+            sig.location_hash = self._hash_engine.get_location_hash()
             for req_hash in self._hash_engine.get_request_hashes():
                 sig.request_hash.append(ctypes.c_uint64(req_hash).value)
 
             loc = sig.location_fix.add()
             sen = sig.sensor_info.add()
->>>>>>> bda461df
 
             sen.timestamp = random.randint(sig.timestamp_ms_since_start - 5000, sig.timestamp_ms_since_start - 100)
             loc.timestamp_ms = random.randint(sig.timestamp_ms_since_start - 30000, sig.timestamp_ms_since_start - 1000)
@@ -302,13 +268,8 @@
                 if request.altitude > 10:
                     loc.vertical_accuracy = random.choice((24, 32, 48, 48, 64, 64, 96, 128))
                 else:
-<<<<<<< HEAD
                     loc.vertical_accuracy = random.choice((3, 4, 6, 6, 6, 6, 8, 12, 24))
                 loc.horizontal_accuracy = request.accuracy
-=======
-                    loc.vertical_accuracy = random.choice((3, 4, 6, 6, 8, 12, 24))
-                loc.horizontal_accuracy = request.altitude
->>>>>>> bda461df
 
             sen.acceleration_x = random.triangular(-1.7, 1.2, 0)
             sen.acceleration_y = random.triangular(-1.4, 1.9, 0)
@@ -328,14 +289,10 @@
             sen.gravity_z = random.triangular(-1, .7, -0.7)
             sen.status = 3
 
-<<<<<<< HEAD
-            sig.version_hash = -1553869577012279119
-=======
             if self._api_version == "0_45":
-                sig.unknown25 = -1553869577012279119
+                sig.version_hash = -1553869577012279119
             elif self._api_version == "0_51":
-                sig.unknown25 = -8832040574896607694
->>>>>>> bda461df
+                sig.version_hash = -8832040574896607694
 
             if self.device_info:
                 for key in self.device_info:
